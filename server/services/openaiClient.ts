--- conflicted
+++ resolved
@@ -5,7 +5,7 @@
 /** Normalize possibly-relative image URLs using the incoming request host. */
 export function toAbsoluteFromReq(req: any, url: string): string | null {
   if (!url || typeof url !== "string") return null;
-  if (/^https?:\/\//i.test(url)) return url; // already absolute
+  if (/^https?:\/\/\/?/i.test(url)) return url; // already absolute
   if (url.startsWith("/")) {
     const proto = (req.headers["x-forwarded-proto"] as string) || "https";
     const host = req.headers.host as string;
@@ -15,7 +15,7 @@
 }
 
 export type AnalyzeJson = {
-  sessionPrediction: string; // e.g. "bullish breakout" (free text)
+  sessionPrediction: string; // e.g. "bullish breakout"
   directionBias: string; // "long" | "short" | "neutral"
   confidence: number; // 0..1
   reasoning: string;
@@ -29,35 +29,20 @@
   user: string;
   images: string[]; // absolute https URLs; empty is ok
 }): Promise<AnalyzeJson & { rawText: string }> {
-  // Build user content: text + image attachments
-<<<<<<< HEAD
-  const userContent: any[] = [{ type: "text", text: opts.user }];
+  // Build user content: text + image attachments (Responses API parts)
+  const userContent: any[] = [{ type: "input_text", text: opts.user }];
   for (const u of opts.images)
     userContent.push({ type: "input_image", image_url: u });
 
   const resp = await client.responses.create({
-    model: "gpt-4o", // good quality/cost balance; supports images + JSON
-    temperature: 0,
-    response_format: { type: "json_object" },
+    model: "gpt-4o", // use 4o per your preference
+    temperature: 0, // maximum consistency
+    text: { format: "json" }, // new Responses API JSON setting
     input: [
-      { role: "system", content: [{ type: "text", text: opts.system }] },
+      { role: "system", content: [{ type: "input_text", text: opts.system }] },
       { role: "user", content: userContent },
     ],
   });
-=======
-  const userContent: any[] = [{ type: "input_text", text: opts.user }];
-for (const u of opts.images) userContent.push({ type: "input_image", image_url: u });
-  
-  const resp = await client.responses.create({
-  model: "gpt-4o",
-  temperature: 0,                   // you asked for max consistency
-  text: { format: "json_object" },  // <-- moved here (was response_format)
-  input: [
-    { role: "system", content: [{ type: "input_text", text: opts.system }] },
-    { role: "user",   content: userContent }
-  ],
-});
->>>>>>> 8310dfd2
 
   const rawText = resp.output_text ?? "";
   // Be defensive: try to parse JSON, otherwise wrap it.
